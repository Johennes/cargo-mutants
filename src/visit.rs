// Copyright 2021-2023 Martin Pool

//! Visit all the files in a source tree, and then the AST of each file,
//! to discover mutation opportunities.
//!
//! Walking the tree starts with some root files known to the build tool:
//! e.g. for cargo they are identified from the targets. The tree walker then
//! follows `mod` statements to recursively visit other referenced files.

use std::collections::VecDeque;
use std::sync::Arc;

use anyhow::Context;
use proc_macro2::{Ident, TokenStream};
use quote::{quote, ToTokens};
use syn::ext::IdentExt;
use syn::spanned::Spanned;
use syn::visit::Visit;
use syn::{Attribute, BinOp, Block, Expr, ItemFn, ReturnType, Signature};
use tracing::{debug, debug_span, trace, trace_span, warn};

use crate::fnvalue::return_type_replacements;
use crate::mutate::Function;
use crate::pretty::ToPrettyString;
use crate::source::SourceFile;
use crate::span::Span;
use crate::*;

/// Mutants and files discovered in a source tree.
///
/// Files are listed separately so that we can represent files that
/// were visited but that produced no mutants.
pub struct Discovered {
    pub mutants: Vec<Mutant>,
    pub files: Vec<SourceFile>,
}

/// Discover all mutants and all source files.
///
/// The list of source files includes even those with no mutants.
///
pub fn walk_tree(
    workspace_dir: &Utf8Path,
    top_source_files: &[SourceFile],
    options: &Options,
    console: &Console,
) -> Result<Discovered> {
    let error_exprs = options
        .error_values
        .iter()
        .map(|e| syn::parse_str(e).with_context(|| format!("Failed to parse error value {e:?}")))
        .collect::<Result<Vec<Expr>>>()?;
    console.walk_tree_start();
    let mut file_queue: VecDeque<SourceFile> = top_source_files.iter().cloned().collect();
    let mut mutants = Vec::new();
    let mut files: Vec<SourceFile> = Vec::new();
    while let Some(source_file) = file_queue.pop_front() {
        console.walk_tree_update(files.len(), mutants.len());
        check_interrupted()?;
        let (mut file_mutants, external_mods) = walk_file(&source_file, &error_exprs)?;
        // We'll still walk down through files that don't match globs, so that
        // we have a chance to find modules underneath them. However, we won't
        // collect any mutants from them, and they don't count as "seen" for
        // `--list-files`.
        for mod_name in &external_mods {
            if let Some(mod_path) = find_mod_source(workspace_dir, &source_file, mod_name)? {
                file_queue.push_back(SourceFile::new(
                    workspace_dir,
                    mod_path,
                    &source_file.package,
<<<<<<< HEAD
                    false,
                )?))
=======
                )?)
>>>>>>> 5cecd31a
            }
        }
        let path = &source_file.tree_relative_path;
        if let Some(examine_globset) = &options.examine_globset {
            if !examine_globset.is_match(path) {
                trace!("{path:?} does not match examine globset");
                continue;
            }
        }
        if let Some(exclude_globset) = &options.exclude_globset {
            if exclude_globset.is_match(path) {
                trace!("{path:?} excluded by globset");
                continue;
            }
        }
        mutants.append(&mut file_mutants);
        files.push(source_file);
    }
    mutants.retain(|m| {
        let name = m.name(true, false);
        (options.examine_names.is_empty() || options.examine_names.is_match(&name))
            && (options.exclude_names.is_empty() || !options.exclude_names.is_match(&name))
    });
    console.walk_tree_done();
    Ok(Discovered { mutants, files })
}

/// Find all possible mutants in a source file.
///
/// Returns the mutants found, and the names of modules referenced by `mod` statements
/// that should be visited later.
fn walk_file(source_file: &SourceFile, error_exprs: &[Expr]) -> Result<(Vec<Mutant>, Vec<String>)> {
    let _span = debug_span!("source_file", path = source_file.tree_relative_slashes()).entered();
    debug!("visit source file");
    let syn_file = syn::parse_str::<syn::File>(source_file.code())
        .with_context(|| format!("failed to parse {}", source_file.tree_relative_slashes()))?;
    let mut visitor = DiscoveryVisitor {
        error_exprs,
        external_mods: Vec::new(),
        mutants: Vec::new(),
        namespace_stack: Vec::new(),
        fn_stack: Vec::new(),
        source_file: source_file.clone(),
    };
    visitor.visit_file(&syn_file);
    Ok((visitor.mutants, visitor.external_mods))
}

/// `syn` visitor that recursively traverses the syntax tree, accumulating places
/// that could be mutated.
///
/// As it walks the tree, it accumulates within itself a list of mutation opportunities,
/// and other files referenced by `mod` statements that should be visited later.
struct DiscoveryVisitor<'o> {
    /// All the mutants generated by visiting the file.
    mutants: Vec<Mutant>,

    /// The file being visited.
    source_file: SourceFile,

    /// The stack of namespaces we're currently inside.
    namespace_stack: Vec<String>,

    /// The functions we're inside.
    fn_stack: Vec<Arc<Function>>,

    /// The names from `mod foo;` statements that should be visited later.
    external_mods: Vec<String>,

    /// Parsed error expressions, from the config file or command line.
    error_exprs: &'o [Expr],
}

impl<'o> DiscoveryVisitor<'o> {
    fn enter_function(
        &mut self,
        function_name: &Ident,
        return_type: &ReturnType,
        span: proc_macro2::Span,
    ) -> Arc<Function> {
        self.namespace_stack.push(function_name.to_string());
        let function_name = self.namespace_stack.join("::");
        let function = Arc::new(Function {
            function_name: function_name.to_owned(),
            return_type: return_type.to_pretty_string(),
            span: span.into(),
        });
        self.fn_stack.push(Arc::clone(&function));
        function
    }

    fn leave_function(&mut self, function: Arc<Function>) {
        self.namespace_stack
            .pop()
            .expect("Namespace stack should not be empty");
        assert_eq!(
            self.fn_stack.pop(),
            Some(function),
            "Function stack mismatch"
        );
    }

    /// Record that we generated some mutants.
    fn collect_mutant(&mut self, span: Span, replacement: TokenStream, genre: Genre) {
        self.mutants.push(Mutant {
            source_file: self.source_file.clone(),
            function: self.fn_stack.last().map(Arc::clone),
            span,
            replacement: replacement.to_pretty_string(),
            genre,
        })
    }

    fn collect_fn_mutants(&mut self, sig: &Signature, block: &Block) {
        if let Some(function) = self.fn_stack.last().map(Arc::clone) {
            let body_span = function_body_span(block).expect("Empty function body");
            let repls = return_type_replacements(&sig.output, self.error_exprs);
            if repls.is_empty() {
                debug!(
                    function_name = function.function_name,
                    return_type = function.return_type,
                    "No mutants generated for this return type"
                );
            } else {
                let orig_block = block.to_token_stream().to_pretty_string();
                for rep in repls {
                    // Comparing strings is a kludge for proc_macro2 not (yet) apparently
                    // exposing any way to compare token streams...
                    //
                    // TODO: Maybe this should move into collect_mutant, but at the moment
                    // FnValue is the only genre that seems able to generate no-ops.
                    //
                    // The original block has braces and the replacements don't, so put
                    // them back for the comparison...
                    let new_block = quote!( { #rep } ).to_token_stream().to_pretty_string();
                    // dbg!(&orig_block, &new_block);
                    if orig_block == new_block {
                        debug!("Replacement is the same as the function body; skipping");
                    } else {
                        self.collect_mutant(body_span, rep, Genre::FnValue);
                    }
                }
            }
        } else {
            warn!("collect_fn_mutants called while not in a function?");
        }
    }

    /// Call a function with a namespace pushed onto the stack.
    ///
    /// This is used when recursively descending into a namespace.
    fn in_namespace<F, T>(&mut self, name: &str, f: F) -> T
    where
        F: FnOnce(&mut Self) -> T,
    {
        self.namespace_stack.push(name.to_owned());
        let r = f(self);
        assert_eq!(self.namespace_stack.pop().unwrap(), name);
        r
    }
}

impl<'ast> Visit<'ast> for DiscoveryVisitor<'_> {
    /// Visit top-level `fn foo()`.
    fn visit_item_fn(&mut self, i: &'ast ItemFn) {
        let function_name = i.sig.ident.to_pretty_string();
        let _span = trace_span!(
            "fn",
            line = i.sig.fn_token.span.start().line,
            name = function_name
        )
        .entered();
        trace!("visit fn");
        if fn_sig_excluded(&i.sig) || attrs_excluded(&i.attrs) || block_is_empty(&i.block) {
            return;
        }
        let function = self.enter_function(&i.sig.ident, &i.sig.output, i.span());
        self.collect_fn_mutants(&i.sig, &i.block);
        syn::visit::visit_item_fn(self, i);
        self.leave_function(function);
    }

    /// Visit `fn foo()` within an `impl`.
    fn visit_impl_item_fn(&mut self, i: &'ast syn::ImplItemFn) {
        // Don't look inside constructors (called "new") because there's often no good
        // alternative.
        let function_name = i.sig.ident.to_pretty_string();
        let _span = trace_span!(
            "fn",
            line = i.sig.fn_token.span.start().line,
            name = function_name
        )
        .entered();
        if fn_sig_excluded(&i.sig)
            || attrs_excluded(&i.attrs)
            || i.sig.ident == "new"
            || block_is_empty(&i.block)
        {
            return;
        }
        let function = self.enter_function(&i.sig.ident, &i.sig.output, i.span());
        self.collect_fn_mutants(&i.sig, &i.block);
        syn::visit::visit_impl_item_fn(self, i);
        self.leave_function(function);
    }

    /// Visit `fn foo() { ... }` within a trait, i.e. a default implementation of a function.
    fn visit_trait_item_fn(&mut self, i: &'ast syn::TraitItemFn) {
        let function_name = i.sig.ident.to_pretty_string();
        let _span = trace_span!(
            "fn",
            line = i.sig.fn_token.span.start().line,
            name = function_name
        )
        .entered();
        if fn_sig_excluded(&i.sig) || attrs_excluded(&i.attrs) || i.sig.ident == "new" {
            return;
        }
        if let Some(block) = &i.default {
            if block_is_empty(block) {
                return;
            }
            let function = self.enter_function(&i.sig.ident, &i.sig.output, i.span());
            self.collect_fn_mutants(&i.sig, block);
            syn::visit::visit_trait_item_fn(self, i);
            self.leave_function(function);
        }
    }

    /// Visit `impl Foo { ...}` or `impl Debug for Foo { ... }`.
    fn visit_item_impl(&mut self, i: &'ast syn::ItemImpl) {
        if attrs_excluded(&i.attrs) {
            return;
        }
        let type_name = i.self_ty.to_pretty_string();
        let name = if let Some((_, trait_path, _)) = &i.trait_ {
            let trait_name = &trait_path.segments.last().unwrap().ident;
            if trait_name == "Default" {
                // Can't think of how to generate a viable different default.
                return;
            }
            format!("<impl {trait_name} for {type_name}>")
        } else {
            type_name
        };
        self.in_namespace(&name, |v| syn::visit::visit_item_impl(v, i));
    }

    /// Visit `trait Foo { ... }`
    fn visit_item_trait(&mut self, i: &'ast syn::ItemTrait) {
        let name = i.ident.to_pretty_string();
        let _span = trace_span!("trait", line = i.span().start().line, name).entered();
        if attrs_excluded(&i.attrs) {
            return;
        }
        self.in_namespace(&name, |v| syn::visit::visit_item_trait(v, i));
    }

    /// Visit `mod foo { ... }` or `mod foo;`.
    fn visit_item_mod(&mut self, node: &'ast syn::ItemMod) {
        let mod_name = &node.ident.unraw().to_string();
        let _span = trace_span!("mod", line = node.mod_token.span.start().line, mod_name).entered();
        if attrs_excluded(&node.attrs) {
            trace!("mod excluded by attrs");
            return;
        }
        // If there's no content in braces, then this is a `mod foo;`
        // statement referring to an external file. We remember the module
        // name and then later look for the file.
        if node.content.is_none() {
            self.external_mods.push(mod_name.to_owned());
        }
        self.in_namespace(mod_name, |v| syn::visit::visit_item_mod(v, node));
    }

    /// Visit `a op b` expressions.
    fn visit_expr_binary(&mut self, i: &'ast syn::ExprBinary) {
        let _span = trace_span!("binary", line = i.op.span().start().line).entered();
        trace!("visit binary operator");
        if attrs_excluded(&i.attrs) {
            return;
        }
        let replacements = match i.op {
            // We don't generate `<=` from `==` because it can too easily go
            // wrong with unsigned types compared to 0.

            // We try replacing logical ops with == and !=, which are effectively
            // XNOR and XOR when applied to booleans. However, they're often unviable
            // because they require parenthesis for disambiguation in many expressions.
            BinOp::Eq(_) => vec![quote! { != }],
            BinOp::Ne(_) => vec![quote! { == }],
            BinOp::And(_) => vec![quote! { || }, quote! {==}, quote! {!=}],
            BinOp::Or(_) => vec![quote! { && }, quote! {==}, quote! {!=}],
            BinOp::Lt(_) => vec![quote! { == }, quote! {>}],
            BinOp::Gt(_) => vec![quote! { == }, quote! {<}],
            BinOp::Le(_) => vec![quote! {>}],
            BinOp::Ge(_) => vec![quote! {<}],
            _ => {
                trace!(
                    op = i.op.to_pretty_string(),
                    "No mutants generated for this binary operator"
                );
                Vec::new()
            }
        };
        replacements
            .into_iter()
            .for_each(|rep| self.collect_mutant(i.op.span().into(), rep, Genre::BinaryOperator));
        syn::visit::visit_expr_binary(self, i);
    }
}

// Get the span of the block excluding the braces, or None if it is empty.
fn function_body_span(block: &Block) -> Option<Span> {
    Some(Span {
        start: block.stmts.first()?.span().start().into(),
        end: block.stmts.last()?.span().end().into(),
    })
}

/// Find a new source file referenced by a `mod` statement.
///
/// Possibly, our heuristics just won't be able to find which file it is,
/// in which case we return `Ok(None)`.
fn find_mod_source(
    tree_root: &Utf8Path,
    parent: &SourceFile,
    mod_name: &str,
) -> Result<Option<Utf8PathBuf>> {
    // First, work out whether the mod will be a sibling in the same directory, or
    // in a child directory.
    //
    // 1. The parent is "src/foo.rs" and `mod bar` means "src/foo/bar.rs".
    //
    // 2. The parent is "src/lib.rs" (a target top file) and `mod bar` means "src/bar.rs".
    //
    // 3. The parent is "src/foo/mod.rs" and so `mod bar` means "src/foo/bar.rs".
    //
    // Having determined the right directory then we can look for either
    // `foo.rs` or `foo/mod.rs`.

    // TODO: Beyond #115, we should probably remove all special handling of
    // `mod.rs` here by remembering how we found this file, and whether it
    // is above or inside the directory corresponding to its module?

    let parent_path = &parent.tree_relative_path;
    let search_dir = if parent.is_top || parent_path.ends_with("mod.rs") {
        parent_path
            .parent()
            .expect("mod path has no parent")
            .to_owned() // src/lib.rs -> src/
    } else {
        parent_path.with_extension("") // foo.rs -> foo/
    };
    let mut tried_paths = Vec::new();
    for &tail in &[".rs", "/mod.rs"] {
        let relative_path = search_dir.join(mod_name.to_owned() + tail);
        let full_path = tree_root.join(&relative_path);
        if full_path.is_file() {
            trace!("found submodule in {full_path}");
            return Ok(Some(relative_path));
        } else {
            tried_paths.push(full_path);
        }
    }
    warn!(?parent_path, %mod_name, ?tried_paths, "referent of mod not found");
    Ok(None)
}

/// True if the signature of a function is such that it should be excluded.
fn fn_sig_excluded(sig: &syn::Signature) -> bool {
    if sig.unsafety.is_some() {
        trace!("Skip unsafe fn");
        true
    } else {
        false
    }
}

/// True if any of the attrs indicate that we should skip this node and everything inside it.
fn attrs_excluded(attrs: &[Attribute]) -> bool {
    attrs
        .iter()
        .any(|attr| attr_is_cfg_test(attr) || attr_is_test(attr) || attr_is_mutants_skip(attr))
}

/// True if the block (e.g. the contents of a function) is empty.
fn block_is_empty(block: &syn::Block) -> bool {
    block.stmts.is_empty()
}

/// True if the attribute looks like `#[cfg(test)]`, or has "test"
/// anywhere in it.
fn attr_is_cfg_test(attr: &Attribute) -> bool {
    if !path_is(attr.path(), &["cfg"]) {
        return false;
    }
    let mut contains_test = false;
    if let Err(err) = attr.parse_nested_meta(|meta| {
        if meta.path.is_ident("test") {
            contains_test = true;
        }
        Ok(())
    }) {
        debug!(
            ?err,
            ?attr,
            "Attribute is not in conventional form; skipped"
        );
        return false;
    }
    contains_test
}

/// True if the attribute is `#[test]`.
fn attr_is_test(attr: &Attribute) -> bool {
    attr.path().is_ident("test")
}

fn path_is(path: &syn::Path, idents: &[&str]) -> bool {
    path.segments.iter().map(|ps| &ps.ident).eq(idents.iter())
}

/// True if the attribute contains `mutants::skip`.
///
/// This for example returns true for `#[mutants::skip] or `#[cfg_attr(test, mutants::skip)]`.
fn attr_is_mutants_skip(attr: &Attribute) -> bool {
    if path_is(attr.path(), &["mutants", "skip"]) {
        return true;
    }
    if !path_is(attr.path(), &["cfg_attr"]) {
        return false;
    }
    let mut skip = false;
    if let Err(err) = attr.parse_nested_meta(|meta| {
        if path_is(&meta.path, &["mutants", "skip"]) {
            skip = true
        }
        Ok(())
    }) {
        debug!(
            ?attr,
            ?err,
            "Attribute is not a path with attributes; skipping"
        );
        return false;
    }
    skip
}

#[cfg(test)]
mod test {
    use indoc::indoc;
    use itertools::Itertools;

    use super::*;
    use crate::package::Package;
    use crate::source::SourceFile;

    /// We should not generate mutants that produce the same tokens as the
    /// source.
    #[test]
    fn no_mutants_equivalent_to_source() {
        let code = indoc! { "
            fn always_true() -> bool { true }
        "};
        let source_file = SourceFile {
            code: Arc::new(code.to_owned()),
            package: Arc::new(Package {
                name: "unimportant".to_owned(),
                relative_manifest_path: "Cargo.toml".into(),
            }),
            tree_relative_path: Utf8PathBuf::from("src/lib.rs"),
        };
        let (mutants, _files) = walk_file(&source_file, &[]).expect("walk_file");
        let mutant_names = mutants.iter().map(|m| m.name(false, false)).collect_vec();
        // It would be good to suggest replacing this with 'false', breaking a key behavior,
        // but bad to replace it with 'true', changing nothing.
        assert_eq!(
            mutant_names,
            ["src/lib.rs: replace always_true -> bool with false"]
        );
    }

    /// As a generic protection against regressions in discovery, the the mutants
    /// generated from `cargo-mutants` own tree against a checked-in list.
    ///
    /// The snapshot will need to be updated when functions are added or removed,
    /// as well as when new mutation patterns are added.
    ///
    /// To stop it being too noisy, we use a custom format with no line numbers.
    #[test]
    fn expected_mutants_for_own_source_tree() {
        let options = Options {
            error_values: vec!["::anyhow::anyhow!(\"mutated!\")".to_owned()],
            show_line_col: false,
            ..Default::default()
        };
        let mut list_output = String::new();
        let console = Console::new();
        let workspace = Workspace::open(
            Utf8Path::new(".")
                .canonicalize_utf8()
                .expect("Canonicalize source path"),
        )
        .unwrap();
        let discovered = workspace
            .discover(&PackageFilter::All, &options, &console)
            .expect("Discover mutants");
        crate::list_mutants(&mut list_output, &discovered.mutants, &options)
            .expect("Discover mutants in own source tree");
        insta::assert_snapshot!(list_output);
    }
}<|MERGE_RESOLUTION|>--- conflicted
+++ resolved
@@ -68,12 +68,8 @@
                     workspace_dir,
                     mod_path,
                     &source_file.package,
-<<<<<<< HEAD
                     false,
-                )?))
-=======
                 )?)
->>>>>>> 5cecd31a
             }
         }
         let path = &source_file.tree_relative_path;
@@ -547,6 +543,7 @@
                 relative_manifest_path: "Cargo.toml".into(),
             }),
             tree_relative_path: Utf8PathBuf::from("src/lib.rs"),
+            is_top: true,
         };
         let (mutants, _files) = walk_file(&source_file, &[]).expect("walk_file");
         let mutant_names = mutants.iter().map(|m| m.name(false, false)).collect_vec();
