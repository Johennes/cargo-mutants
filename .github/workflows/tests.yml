name: Tests

permissions:
  contents: read

on:
  push:
    branches:
      - main
  pull_request:

# see https://matklad.github.io/2021/09/04/fast-rust-builds.html
env:
  CARGO_TERM_COLOR: always
  CARGO_INCREMENTAL: 0
  CARGO_NET_RETRY: 10
  CI: 1
  RUST_BACKTRACE: short
  RUSTFLAGS: "-W rust-2021-compatibility"
  RUSTUP_MAX_RETRIES: 10
  CARGO_MUTANTS_MINIMUM_TEST_TIMEOUT: 60

jobs:
  build:
    strategy:
      matrix:
        os: [macOS-latest, ubuntu-latest, windows-latest]
        version: [stable, nightly, "1.70"]

    runs-on: ${{ matrix.os }}

    steps:
      - uses: actions/checkout@v3
      - uses: dtolnay/rust-toolchain@master
        with:
          toolchain: ${{ matrix.version }}
          components: rustfmt
      - name: Show Cargo and rustc version
        run: |
          cargo --version
          rustc --version
      - uses: Swatinem/rust-cache@v2
      - name: rustfmt
        run: cargo fmt --all -- --check
      - name: Build
        run: cargo build --all-targets
      - name: Test
        run: cargo test --workspace

  pr-mutants:
    runs-on: ubuntu-latest
    if: github.event_name == 'pull_request'
    steps:
      - uses: actions/checkout@v3
        with:
          fetch-depth: 0
      - name: Relative diff
        run: |
          git branch -av
          git diff origin/${{ github.base_ref }}.. | tee git.diff
      - uses: dtolnay/rust-toolchain@master
        with:
          toolchain: beta
      - uses: Swatinem/rust-cache@v2
      - run: cargo install --path .
      - name: Mutants
        run: |
          cargo mutants --no-shuffle -vV --in-diff git.diff
      - name: Archive mutants.out
        uses: actions/upload-artifact@v3
        if: always()
        with:
          name: mutants-incremental.out
          path: mutants.out

  cargo-mutants:
    runs-on: ubuntu-latest
    needs: [build, pr-mutants]
<<<<<<< HEAD
=======
    strategy:
      matrix:
        shard: [0, 1, 2, 3, 4, 5, 6, 7]
>>>>>>> 7171cd8c
    steps:
      - uses: actions/checkout@v3
      - uses: dtolnay/rust-toolchain@master
        with:
          toolchain: beta
      - uses: Swatinem/rust-cache@v2
      - run: cargo install --path .
      - name: Mutants
        run: |
          cargo mutants --no-shuffle -vV --shard ${{ matrix.shard }}/8
      - name: Archive mutants.out
        uses: actions/upload-artifact@v3
        if: always()
        with:
          name: mutants.out
          path: mutants.out<|MERGE_RESOLUTION|>--- conflicted
+++ resolved
@@ -76,12 +76,9 @@
   cargo-mutants:
     runs-on: ubuntu-latest
     needs: [build, pr-mutants]
-<<<<<<< HEAD
-=======
     strategy:
       matrix:
         shard: [0, 1, 2, 3, 4, 5, 6, 7]
->>>>>>> 7171cd8c
     steps:
       - uses: actions/checkout@v3
       - uses: dtolnay/rust-toolchain@master
